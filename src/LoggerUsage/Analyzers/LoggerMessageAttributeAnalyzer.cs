using Microsoft.CodeAnalysis;
using LoggerUsage.Models;
using Microsoft.CodeAnalysis.CSharp.Syntax;
using Microsoft.Extensions.Logging;
using Microsoft.CodeAnalysis.Operations;
using Microsoft.CodeAnalysis.FindSymbols;

namespace LoggerUsage.Analyzers
{
    internal class LoggerMessageAttributeAnalyzer(ILogger<LoggerMessageAttributeAnalyzer> logger) : ILoggerUsageAnalyzer
    {
        /// <summary>
        /// Represents a LoggerMessage method declaration with its signature information
        /// </summary>
        private record LoggerMessageDeclaration(
            IMethodSymbol MethodSymbol,
            string ContainingTypeName,
            MethodDeclarationSyntax DeclarationSyntax,
            LoggerUsageInfo BaseUsageInfo);

<<<<<<< HEAD
        public async Task<IEnumerable<LoggerUsageInfo>> Analyze(LoggingAnalysisContext context)
=======
        public async Task<IEnumerable<LoggerUsageInfo>> AnalyzeAsync(LoggingAnalysisContext context)
>>>>>>> e9d09ee2
        {
            logger.LogTrace("Starting LoggerMessageAttribute analysis");

            // Phase 1: Discover LoggerMessage method declarations
            var declarations = DiscoverLoggerMessageDeclarations(context.LoggingTypes, context.Root, context.SemanticModel);

            if (!declarations.Any())
            {
                logger.LogTrace("No LoggerMessage declarations found");
                return [];
            }

            logger.LogTrace("Found {DeclarationCount} LoggerMessage declarations", declarations.Count);

            var results = new List<LoggerUsageInfo>();

            // Phase 2: Find invocations for each declaration
            foreach (var declaration in declarations)
            {
                var invocations = await FindLoggerMessageInvocations(declaration, context);

                // Create LoggerMessageUsageInfo with invocation data
                var loggerMessageUsage = new LoggerMessageUsageInfo
                {
                    MethodName = declaration.BaseUsageInfo.MethodName,
                    MethodType = declaration.BaseUsageInfo.MethodType,
                    Location = declaration.BaseUsageInfo.Location,
                    MessageTemplate = declaration.BaseUsageInfo.MessageTemplate,
                    LogLevel = declaration.BaseUsageInfo.LogLevel,
                    EventId = declaration.BaseUsageInfo.EventId,
                    MessageParameters = declaration.BaseUsageInfo.MessageParameters,
                    DeclaringTypeName = declaration.ContainingTypeName,
                    Invocations = invocations
                };

                logger.LogTrace("Analyzed LoggerMessage method {MethodName} with {InvocationCount} invocations",
                    loggerMessageUsage.MethodName, loggerMessageUsage.InvocationCount);

                results.Add(loggerMessageUsage);
            }

            // Ensure this is truly async
            await Task.Yield();
            return results;
        }

        /// <summary>
        /// Phase 1: Discover all LoggerMessage method declarations in the syntax tree
        /// </summary>
        private List<LoggerMessageDeclaration> DiscoverLoggerMessageDeclarations(
            LoggingTypes loggingTypes,
            SyntaxNode root,
            SemanticModel semanticModel)
        {
            var declarations = new List<LoggerMessageDeclaration>();
            var methodDeclarations = root.DescendantNodes().OfType<MethodDeclarationSyntax>();

            foreach (var methodDeclaration in methodDeclarations)
            {
                if (semanticModel.GetDeclaredSymbol(methodDeclaration) is not IMethodSymbol methodSymbol)
                {
                    continue;
                }

                if (!methodSymbol.IsPartialDefinition)
                {
                    continue;
                }

                foreach (var attributeData in methodSymbol.GetAttributes())
                {
                    if (!loggingTypes.LoggerMessageAttribute.Equals(attributeData.AttributeClass, SymbolEqualityComparer.Default))
                    {
                        continue;
                    }

                    // Create base LoggerUsageInfo (existing functionality)
                    var usage = new LoggerUsageInfo
                    {
                        MethodName = methodSymbol.Name,
                        MethodType = LoggerUsageMethodType.LoggerMessageAttribute,
                        Location = LocationHelper.CreateFromMethodDeclaration(methodDeclaration, root),
                    };

                    logger.LogTrace("Found LoggerMessageAttribute on method {MethodName}", usage.MethodName);

                    if (TryExtractEventId(attributeData, methodSymbol, loggingTypes, out var eventId))
                    {
                        usage.EventId = eventId;
                    }
                    if (TryExtractLogLevel(attributeData, loggingTypes, out var logLevel))
                    {
                        usage.LogLevel = logLevel;
                    }
                    if (TryExtractMessageTemplate(attributeData, loggingTypes, out var messageTemplate))
                    {
                        usage.MessageTemplate = messageTemplate;
                        if (TryExtractMessageParameters(attributeData, loggingTypes, methodSymbol, messageTemplate, out var messageParameters))
                        {
                            usage.MessageParameters = messageParameters;
                        }
                    }

                    var containingTypeName = methodSymbol.ContainingType.ToDisplayString();
                    declarations.Add(new LoggerMessageDeclaration(
                        methodSymbol,
                        containingTypeName,
                        methodDeclaration,
                        usage));

                    logger.LogTrace("Extracted LoggerMessageAttribute declaration {MethodName} in {ContainingType}",
                        usage.MethodName, containingTypeName);
                }
            }

            return declarations;
        }

        /// <summary>
        /// Phase 2: Find all invocations of a specific LoggerMessage method
        /// </summary>
        private async Task<List<LoggerMessageInvocation>> FindLoggerMessageInvocations(LoggerMessageDeclaration declaration, LoggingAnalysisContext context)
        {
            var invocations = new List<LoggerMessageInvocation>();
            if (context.Solution is not null)
            {
                var callers = await SymbolFinder.FindCallersAsync(declaration.MethodSymbol, context.Solution);
                foreach (var caller in callers)
                {
                    foreach (var location in caller.Locations)
                    {
                        if (location.IsInSource && location.SourceTree != null)
                        {
                            var syntaxRoot = await location.SourceTree.GetRootAsync();
                            if (syntaxRoot.FindNode(location.SourceSpan) is InvocationExpressionSyntax node)
                            {
                                var document = context.Solution.GetDocumentId(location.SourceTree);
                                var project = context.Solution.GetProject(document!.ProjectId);
                                var compilation = await project!.GetCompilationAsync();
                                var semanticModel = compilation!.GetSemanticModel(location.SourceTree);

                                if (semanticModel.GetOperation(node) is not IInvocationOperation operation)
                                {
                                    continue;
                                }

                                invocations.Add(CreateLoggerMessageInvocation(operation, node, syntaxRoot, semanticModel));
                            }
                        }
                    }
                }

                return invocations;
            }

            var invocationNodes = context.Root.DescendantNodes().OfType<InvocationExpressionSyntax>();
            foreach (var invocationNode in invocationNodes)
            {
                if (context.SemanticModel.GetOperation(invocationNode) is not IInvocationOperation operation)
                {
                    continue;
                }

                if (IsLoggerMessageMethodInvocation(operation, declaration))
                {
                    var invocation = CreateLoggerMessageInvocation(operation, invocationNode, context.Root, context.SemanticModel);
                    invocations.Add(invocation);

                    logger.LogTrace("Found invocation of {MethodName} in {ContainingType} at line {LineNumber}",
                        declaration.MethodSymbol.Name,
                        invocation.ContainingType,
                        invocation.InvocationLocation.StartLineNumber);
                }
            }

            return invocations;
        }

        /// <summary>
        /// Determines if an invocation operation is calling the specified LoggerMessage method
        /// </summary>
        private static bool IsLoggerMessageMethodInvocation(IInvocationOperation operation, LoggerMessageDeclaration declaration)
        {
            var targetMethod = operation.TargetMethod;

            // Check if the target method matches our LoggerMessage method
            // This includes both the partial definition and any generated implementation
            if (SymbolEqualityComparer.Default.Equals(targetMethod.OriginalDefinition, declaration.MethodSymbol.OriginalDefinition))
            {
                return true;
            }

            // Check if this is a generated method that matches our signature
            if (IsGeneratedLoggerMessageMethod(targetMethod, declaration))
            {
                return true;
            }

            return false;
        }

        /// <summary>
        /// Checks if a method is a generated LoggerMessage method matching the declaration
        /// </summary>
        private static bool IsGeneratedLoggerMessageMethod(IMethodSymbol targetMethod, LoggerMessageDeclaration declaration)
        {
            // Must have the same name and containing type
            if (targetMethod.Name != declaration.MethodSymbol.Name)
            {
                return false;
            }

            if (!SymbolEqualityComparer.Default.Equals(targetMethod.ContainingType, declaration.MethodSymbol.ContainingType))
            {
                return false;
            }

            // Check parameter signatures match
            if (targetMethod.Parameters.Length != declaration.MethodSymbol.Parameters.Length)
            {
                return false;
            }

            for (int i = 0; i < targetMethod.Parameters.Length; i++)
            {
                if (!SymbolEqualityComparer.Default.Equals(
                    targetMethod.Parameters[i].Type,
                    declaration.MethodSymbol.Parameters[i].Type))
                {
                    return false;
                }
            }

            return true;
        }

        /// <summary>
        /// Creates a LoggerMessageInvocation from an invocation operation
        /// </summary>
        private static LoggerMessageInvocation CreateLoggerMessageInvocation(
            IInvocationOperation operation,
            InvocationExpressionSyntax invocationSyntax,
            SyntaxNode root,
            SemanticModel semanticModel)
        {
            var containingType = GetContainingTypeName(invocationSyntax, semanticModel);
            var location = LocationHelper.CreateFromInvocation(invocationSyntax);
            var arguments = ExtractInvocationArguments(operation);

            return new LoggerMessageInvocation
            {
                ContainingType = containingType,
                InvocationLocation = location,
                Arguments = arguments
            };
        }

        /// <summary>
        /// Gets the fully qualified name of the type containing the invocation
        /// </summary>
        private static string GetContainingTypeName(InvocationExpressionSyntax invocationSyntax, SemanticModel semanticModel)
        {
            var containingSymbol = semanticModel.GetEnclosingSymbol(invocationSyntax.SpanStart);

            while (containingSymbol != null)
            {
                if (containingSymbol is INamedTypeSymbol typeSymbol)
                {
                    return typeSymbol.ToDisplayString();
                }
                containingSymbol = containingSymbol.ContainingSymbol;
            }

            return "Unknown";
        }

        /// <summary>
        /// Extracts argument information from an invocation operation
        /// </summary>
        private static List<MessageParameter> ExtractInvocationArguments(IInvocationOperation operation)
        {
            var arguments = new List<MessageParameter>();

            foreach (var argument in operation.Arguments)
            {
                var parameterName = argument.Parameter?.Name ?? "Unknown";
                var parameterType = argument.Parameter?.Type?.ToDisplayString() ?? "Unknown";

                // For now, we'll create a simple representation
                // This can be enhanced later to analyze the actual argument expressions
                arguments.Add(new MessageParameter(parameterName, parameterType, "InvocationArgument"));
            }

            return arguments;
        }

        private static bool TryExtractEventId(AttributeData attribute, IMethodSymbol methodSymbol, LoggingTypes loggingTypes, out EventIdDetails eventIdDetails)
        {
            string? eventName = null;
            int? eventId = null;
            foreach (var namedArg in attribute.NamedArguments)
            {
                if (namedArg.Key == nameof(LoggerMessageAttribute.EventId))
                {
                    if (namedArg.Value.Value is int eventIdValue)
                    {
                        eventId = eventIdValue;
                    }
                }
                if (namedArg.Key == nameof(LoggerMessageAttribute.EventName))
                {
                    if (namedArg.Value.Value is string eventNameValue)
                    {
                        eventName = eventNameValue;
                    }
                }
            }

            if (eventId is null && attribute.ConstructorArguments is { Length: 3 })
            {
                var eventIdArg = attribute.ConstructorArguments[0];
                if (eventIdArg.Value is int eventIdValue)
                {
                    eventId = eventIdValue;
                }
            }

            eventIdDetails = (eventName, eventId) switch
            {
                (null, int id) => new EventIdDetails(ConstantOrReference.Constant(id), ConstantOrReference.Missing),
                (string name, null) => new EventIdDetails(ConstantOrReference.Missing, ConstantOrReference.Constant(name)),
                (string name, int id) => new EventIdDetails(ConstantOrReference.Constant(id), ConstantOrReference.Constant(name)),
                (null, null) => null!
            };

            return eventIdDetails is not null;
        }

        private static bool TryExtractLogLevel(AttributeData attribute, LoggingTypes loggingTypes, out LogLevel? logLevel)
        {
            foreach (var namedArg in attribute.NamedArguments)
            {
                if (namedArg.Key == nameof(LoggerMessageAttribute.Level))
                {
                    logLevel = (LogLevel)namedArg.Value.Value!;
                    return true;
                }
            }

            if (attribute.ConstructorArguments is { Length: 1 } or { Length: 2 } &&
                loggingTypes.LogLevel.Equals(attribute.ConstructorArguments[0].Type, SymbolEqualityComparer.Default))
            {
                logLevel = (LogLevel)attribute.ConstructorArguments[0].Value!;
                return true;
            }

            if (attribute.ConstructorArguments is { Length: 3 } &&
                loggingTypes.LogLevel.Equals(attribute.ConstructorArguments[1].Type, SymbolEqualityComparer.Default))
            {
                logLevel = (LogLevel)attribute.ConstructorArguments[1].Value!;
                return true;
            }

            logLevel = null;
            return false;
        }

        private static bool TryExtractMessageTemplate(AttributeData attribute, LoggingTypes loggingTypes, out string messageTemplate)
        {
            foreach (var namedArg in attribute.NamedArguments)
            {
                if (namedArg.Key == nameof(LoggerMessageAttribute.Message))
                {
                    messageTemplate = (string)namedArg.Value.Value!;
                    return true;
                }
            }

            if (attribute.ConstructorArguments is { Length: 1 } &&
                SpecialType.System_String.Equals(attribute.ConstructorArguments[0].Type?.SpecialType))
            {
                messageTemplate = (string)attribute.ConstructorArguments[0].Value!;
                return true;
            }

            if (attribute.ConstructorArguments is { Length: 2 } &&
                SpecialType.System_String.Equals(attribute.ConstructorArguments[1].Type?.SpecialType))
            {
                messageTemplate = (string)attribute.ConstructorArguments[1].Value!;
                return true;
            }

            if (attribute.ConstructorArguments is { Length: 3 } &&
                SpecialType.System_String.Equals(attribute.ConstructorArguments[2].Type?.SpecialType))
            {
                messageTemplate = (string)attribute.ConstructorArguments[2].Value!;
                return true;
            }

            messageTemplate = string.Empty;
            return false;
        }

        private static bool TryExtractMessageParameters(AttributeData attribute, LoggingTypes loggingTypes, IMethodSymbol methodSymbol, string messageTemplate, out List<MessageParameter> messageParameters)
        {
            // Use MethodSignatureParameterExtractor from the strategy pattern
            return ParameterExtraction.MethodSignatureParameterExtractor.TryExtractFromMethodSignature(
                methodSymbol, messageTemplate, loggingTypes, out messageParameters);
        }
    }
}<|MERGE_RESOLUTION|>--- conflicted
+++ resolved
@@ -18,11 +18,7 @@
             MethodDeclarationSyntax DeclarationSyntax,
             LoggerUsageInfo BaseUsageInfo);
 
-<<<<<<< HEAD
-        public async Task<IEnumerable<LoggerUsageInfo>> Analyze(LoggingAnalysisContext context)
-=======
         public async Task<IEnumerable<LoggerUsageInfo>> AnalyzeAsync(LoggingAnalysisContext context)
->>>>>>> e9d09ee2
         {
             logger.LogTrace("Starting LoggerMessageAttribute analysis");
 
